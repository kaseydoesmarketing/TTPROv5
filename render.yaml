--- conflicted
+++ resolved
@@ -4,10 +4,7 @@
     env: docker
     autoDeploy: true
     healthCheckPath: /
-<<<<<<< HEAD
-=======
     preDeployCommand: alembic upgrade head
->>>>>>> e680eee6
   - type: worker
     name: ttpro-celery
     env: docker

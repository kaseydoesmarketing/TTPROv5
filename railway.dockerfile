--- conflicted
+++ resolved
@@ -34,8 +34,4 @@
     CMD python -c "import requests, os; requests.get(f'http://localhost:{os.environ.get(\"PORT\", \"8000\")}/health')" || exit 1
 
 # Start command
-<<<<<<< HEAD
-CMD ["sh", "-c", "python -m uvicorn app.main:app --host 0.0.0.0 --port ${PORT:-8000}"]
-=======
-CMD ["python", "-m", "uvicorn", "app.main:app", "--host", "0.0.0.0", "--port", "$PORT"]
->>>>>>> 13f73289
+CMD ["sh", "-c", "python -m uvicorn app.main:app --host 0.0.0.0 --port ${PORT:-8000}"]
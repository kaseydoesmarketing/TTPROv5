--- conflicted
+++ resolved
@@ -39,14 +39,10 @@
     subscription_status = Column(String, default="free")  # free, active, cancelled, past_due
     subscription_plan = Column(String, default="free")    # free, starter, professional, enterprise
     subscription_period_end = Column(DateTime, nullable=True)
-<<<<<<< HEAD
-    subscription_updated_at = Column(DateTime, nullable=True)
-=======
     subscription_end_date = Column(DateTime, nullable=True)
     subscription_updated_at = Column(DateTime, nullable=True)
     last_payment_date = Column(DateTime, nullable=True)
     last_payment_amount = Column(Float, nullable=True)
->>>>>>> 9e4f74e6
     
     created_at = Column(DateTime, server_default=get_database_compatible_datetime())
     updated_at = Column(DateTime, server_default=get_database_compatible_datetime(), onupdate=get_database_compatible_datetime())
